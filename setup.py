--- conflicted
+++ resolved
@@ -1,14 +1,10 @@
 from setuptools import find_packages
-<<<<<<< HEAD
-=======
 
->>>>>>> 88e53dc0
 
 try:
     from setuptools import setup
 except ImportError:
     from distutils.core import setup
-
 
 about = {}
 with open('./__about__.py') as fp:
