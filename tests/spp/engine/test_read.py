--- conflicted
+++ resolved
@@ -2,11 +2,7 @@
 from spp.utils.query import Query
 import pandas as pd
 from pandas.testing import assert_frame_equal
-<<<<<<< HEAD
-from unittest.mock import MagicMock
-=======
 from unittest.mock import patch
->>>>>>> 3fb9affa
 
 
 def test_spark_read_db(create_session):
@@ -40,7 +36,7 @@
 def test_pandas_read_db_not_implemented():
 
     from spp.engine.read import PandasReader
-    from spp.engine.query import Query
+    from spp.utils.query import Query
     raised = False
     try:
         read.pandas_read(Query('FAKEDB', 'FAKETABLE', ['col1', 'col2'], 'col1 = 1'), PandasReader())
