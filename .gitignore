--- conflicted
+++ resolved
@@ -1,14 +1,8 @@
-*.iml
-.idea/
-*.pyc
-tmp/
-<<<<<<< HEAD
-build/*
-dist/*
-spp_engine.egg*
-=======
-build/
-dist/
-spp_engine.egg-info/
-spp-engine.egg-info/
->>>>>>> c5eb345f
+*.iml
+.idea/
+*.pyc
+tmp/
+build/
+dist/
+spp_engine.egg-info/
+spp-engine.egg-info/