from enum import Enum
from typing import Iterable
from spp.engine.data_access import write_data, DataAccess
from spp.utils.logging import Logger
import importlib

from spp.utils.query import Query

LOG = Logger(__name__).get()


class Platform(Enum):
    """
    Enum that indicates which platform the Pipeline will run on currently only AWS but planned are GCP and Azure
    """
    AWS = "AWS"


class PipelineMethod:
    """
    Wrapper that contains the metadata for a pipeline method that will be called as part of a pipeline
    """

    module_name = None
    method_name = None
    params = None
    data_in = None

    def __init__(self, name, module, data_source, data_target, params=None):
        """
        Initialise the attributes of the class
        :param name: String
        :param module: String
        :param data_source: list of Dict[String, Dict]
        :param data_target: target location
        :param params: Dict[String, Any]
        """
        LOG.info("Initializing Method")
        self.method_name = name
        self.module_name = module
        self.params = params
        self.data_in = []
        self.data_target = data_target
        self.__populateDataAccess(data_source)

    def __populateDataAccess(self, data_source):
        da_key = []
        da_value = []
        for da in data_source:
            da_key.append(da['name'])
            tmp_sql = None
            if ('database' in da) and (da['database'] is not None):
                tmp_sql = Query(database=da['database'], table=da['table'], select=da['select'], where=da['where'])
            tmp_path = da['path']
            da_value.append({'sql': tmp_sql, 'path': tmp_path})
        data_source_tmp = dict(zip(da_key, da_value))
        for d_name, d_info in data_source_tmp.items():
            name = d_name
            query = None
            for key in d_info:
                if query is None:
                    query = d_info[key]
                elif key == "sql":
                    query = d_info[key]
            self.data_in.append(DataAccess(name, query))

    def run(self, platform, spark=None):
        """
        Will import the method and call it.  It will then write out the outputs
        :param platform:
        :param spark:
        :return:
        """
        LOG.info("Retrieving data")
        inputs = {data.name: data.pipeline_read_data(platform, spark) for data in self.data_in}
        LOG.info("Data Retrieved")
        LOG.debug("Retrieved data : {}".format(inputs))
        LOG.info("Importing Module")
        try:
            module = importlib.import_module(self.module_name)
            LOG.debug("Imported {}".format(module))
        except Exception as e:
            LOG.exception("Cant import module {}".format(self.module_name))
            raise e
        LOG.info("Calling Method")
        try:
            LOG.debug("Calling Method: {} with parameters {} {}".format(self.method_name, inputs, self.params))
            outputs = getattr(module, self.method_name)(**inputs, **self.params)
        except TypeError as e:
            LOG.exception("Incorrect Parameters for method called.")
            raise e
        except ValueError as e:
            LOG.exception("Issue with getting parameter name.")
            raise e
        except Exception as e:
            LOG.exception("Issue calling method")
            raise e
        LOG.info("Writing outputs")
        LOG.debug("Writing outputs: {}".format(outputs))
<<<<<<< HEAD
        if isinstance(outputs, list) or isinstance(outputs, tuple):
            for count,output in enumerate(outputs,start=1):
                write_data(output,self.data_target+"/data"+str(count), platform, spark)
=======
        if isinstance(outputs, Iterable):
            for count, output in enumerate(outputs, start=1):
                write_data(output, self.data_target + "/data" + str(count), platform, spark)
>>>>>>> 3a5e6ad0
                LOG.debug("Writing output: {}".format(output))
        else:
            write_data(outputs, self.data_target, platform, spark)
            LOG.debug("Writing output: {}".format(outputs))
        LOG.info("Finished writing outputs Method run complete")


class Pipeline:
    """
    Wrapper to contain the pipeline methods and enable their callling
    """
    platform = None
    name = None
    methods = None
    spark = None
    run_id = None

    def __init__(self, name, run_id, platform=Platform.AWS, is_spark=False):
        """
        Initialises the attributes of the class.
        :param name:
        :param platform: Platform
        :param is_spark: Boolean
        """
        LOG.info("Initializing Pipeline")
        self.name = name
        self.platform = platform
        self.run_id = run_id
        if is_spark:
            LOG.info("Starting Spark Session for APP {}".format(name))
            from pyspark.sql import SparkSession
            self.spark = SparkSession.builder.appName(name).getOrCreate()
        self.methods = []

    def add_pipeline_methods(self, name, module, data_source, data_target_prefix, params):
        """
        Adds a new method to the pipeline
        :param name: String
        :param module: String
        :param data_source: list of Dict[String, Dict]
        :param data_target_prefix: target location prefix
        :param params: Dict[String, Any]
        :return:
        """
        part_of_path = ''
        file_separator = '/'

        if self.spark is not None:
            part_of_path = '/admin/'
        else:
            part_of_path = '/survey/'

        data_target_path = data_target_prefix + part_of_path + name + file_separator + self.run_id
        LOG.info("Adding Method to Pipeline")
        LOG.debug(
            "Adding Method: {} , from Module {}, With parameters {}, retrieving data from {}, writing to {}.".format(
                name,
                module,
                params,
                data_source,
                data_target_path))
        self.methods.append(PipelineMethod(name, module, data_source, data_target_path, params))

    def run(self, platform):
        """
        Runs the methods of the pipeline
        :param platform: Platform
        :return:
        """
        LOG.info("Running Pipeline: {}".format(self.name))
        for method in self.methods:
            LOG.info("Running Method: {}".format(method.method_name))
            method.run(platform, self.spark)
            LOG.info("Method Finished: {}".format(method.method_name))<|MERGE_RESOLUTION|>--- conflicted
+++ resolved
@@ -1,5 +1,4 @@
 from enum import Enum
-from typing import Iterable
 from spp.engine.data_access import write_data, DataAccess
 from spp.utils.logging import Logger
 import importlib
@@ -97,15 +96,9 @@
             raise e
         LOG.info("Writing outputs")
         LOG.debug("Writing outputs: {}".format(outputs))
-<<<<<<< HEAD
         if isinstance(outputs, list) or isinstance(outputs, tuple):
-            for count,output in enumerate(outputs,start=1):
-                write_data(output,self.data_target+"/data"+str(count), platform, spark)
-=======
-        if isinstance(outputs, Iterable):
             for count, output in enumerate(outputs, start=1):
                 write_data(output, self.data_target + "/data" + str(count), platform, spark)
->>>>>>> 3a5e6ad0
                 LOG.debug("Writing output: {}".format(output))
         else:
             write_data(outputs, self.data_target, platform, spark)
