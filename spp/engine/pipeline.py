import importlib
import pyspark.sql
from es_aws_functions import aws_functions

current_module = "SPP-Engine - Pipeline"


class PipelineMethod:
    """
    Wrapper that contains the metadata for a pipeline method
    that will be called as part of a pipeline
    """

    def __init__(
        self, run_id, name, module, data_source, data_target, write, logger, params=None
    ):
        """
        Initialise the attributes of the class
        :param data_source: list of Dict[String, Dict]
        :param data_target: target location
        :param module: Method module name
        :param name: Method name
        :param params: Dict[String, Any]
        :param run_id: Current run_id for query
        :param write: Boolean of whether to write results to location
        :param logger: logger to use
        """
        self.logger = logger
        self.method_name = name
        self.module_name = module
        self.write = write
        self.params = params
        self.run_id = run_id
        self.data_target = data_target

        # legacy config was a list of dictionaries but dsml can only ever
        # handle one with the name of df
        da = data_source[0]
        if da['database'] == "" and da['table'] == "":
            self.data_source = None
        else:
            self.data_source = f"{da['database']}.{da['table']}"

    def run(self, spark):
        """
        Will import the method and call it.  It will then write out
        the outputs
        :param spark: SparkSession builder
        :return:
        """
<<<<<<< HEAD
        self.logger.debug("Retrieving data from %r", self.data_source)
        df = spark.table(self.data_source)
        df = df.filter(df.run_id == self.run_id)
        if df.count() == 0:
            raise RuntimeError(f"Found no rows for run id {self.run_id}")

        self.logger.debug(f"Importing module {self.module_name}")
        module = importlib.import_module(self.module_name)
        self.logger.debug(f"{self.method_name} params {repr(self.params)}")
        output = getattr(module, self.method_name)(df=df, **self.params)
=======
        if self.data_source is None:
            # Then we must be running ingest in dsml
            self.logger.debug(f"Importing module {self.module_name}")
            module = importlib.import_module(self.module_name)
            self.logger.debug(f"{self.method_name} params {repr(self.params)}")
            output = getattr(module, self.method_name)(spark=spark, **self.params)
        else:
            self.logger.debug("Retrieving data from %r", self.data_source)
            df = spark.table(self.data_source)
            # TODO: remove these log messages
            self.logger.info("Retrieved %d rows of data", df.count())
            df = df.filter(df.run_id == self.run_id)
            self.logger.info(
                "After filtering by run id %r count is %d",
                self.run_id,
                df.count()
            )
            self.logger.debug(f"Importing module {self.module_name}")
            module = importlib.import_module(self.module_name)
            self.logger.debug(f"{self.method_name} params {repr(self.params)}")
            output = getattr(module, self.method_name)(df=df, **self.params)
>>>>>>> 54d8d985

        if self.write:
            if self.data_target is not None:
                # We need to transform our schema and hope that the datatypes
                # match

                output = output.select(
                    spark.table(self.data_target["location"]).columns
                )
                output.write.insertInto(self.data_target['location'], overwrite=True)


class Pipeline:
    """
    Wrapper to contain the pipeline methods and enable their calling
    """

    def __init__(self, name, run_id, logger, bpm_queue_url=None):
        """
        Initialises the attributes of the class.
        :param bpm_queue_url: String or None if there is no queue to send status to
        :param name: Name of pipeline run
        :param run_id: Current run id
        :param logger: the logger to use
        """
        self.logger = logger
        self.name = name
        self.run_id = run_id
        self.logger.debug("Starting Spark Session for APP {}".format(name))
        self.spark = (
            pyspark.sql.SparkSession.builder
            .enableHiveSupport()
            .appName(name)
            .getOrCreate())
        self.spark.sql('SET spark.sql.sources.partitionOverwriteMode=dynamic')
        self.spark.sql('SET hive.exec.dynamic.partition.mode=nonstrict')
        self.bpm_queue_url = bpm_queue_url
        self.methods = []

    def add_pipeline_methods(
        self, run_id, name, module, data_source, data_target, write, params
    ):
        """
        Adds a new method to the pipeline
        :param data_source: list of Dict[String, Dict]
        :param data_target: dictionary of string (currently just location)
        :param module: Method module name from config
        :param name: Method name from config
        :param params: Dict[String, Any]
        :param run_id: run_id - String
        :param write: Whether or not to write the data - Boolean
        :param logger: logger to use
        :return:
        """
        self.logger.debug(
            "Adding Method: {} , from Module {}, With parameters {}, "
            "retrieving data from {}, writing to {}.".format(
                name, module, params, data_source, repr(data_target)
            )
        )
        self.methods.append(
            PipelineMethod(
                run_id,
                name,
                module,
                data_source,
                data_target,
                write,
                self.logger,
                params,
            )
        )

    def send_status(self, status, module_name, current_step_num=None):
        """
        Send a status message for the pipeline
        :param current_step_num: the number of the step in the pipeline - Int or None
        :param module_name: the name of the module to be reported - String
        :param status: The status to send - String
        :return:
        """
        if self.bpm_queue_url is None:
            return

        aws_functions.send_bpm_status(
            self.bpm_queue_url,
            module_name,
            status,
            self.run_id,
            survey="RSI",
            current_step_num=current_step_num,
            total_steps=len(self.methods),
        )

    def run(self):
        """
        Runs the methods of the pipeline
        :return:
        """
        self.send_status("IN PROGRESS", self.name)
        try:
            for method_num, method in enumerate(self.methods):
                self.logger.info("Running Method: {}".format(method.method_name))
                # method_num is 0-indexed but we probably want step numbers
                # to be 1-indexed
                step_num = method_num + 1
                self.send_status(
                    "IN PROGRESS", method.method_name, current_step_num=step_num
                )
                method.run(self.spark)
                self.send_status("DONE", method.method_name, current_step_num=step_num)
                self.logger.info("Method Finished: {}".format(method.method_name))

            self.send_status("DONE", self.name)
        except Exception:
            # The logger knows how to correctly extract the exception from
            # sys.exc_info
            self.logger.exception("Error running pipeline")
            self.send_status("ERROR", self.name)
            return False

        return True


def construct_pipeline(config, logger):
    logger.info(
        "Constructing pipeline with name {}, using spark {}".format(
            config["name"], config["spark"]
        )
    )
    pipeline = Pipeline(
        name=config["name"],
        run_id=config["run_id"],
        logger=logger,
        bpm_queue_url=config.get("bpm_queue_url"),
    )

    for method in config["methods"]:
        if method["write"]:
            write_data_to = method["data_write"][0]
        else:
            write_data_to = None
        pipeline.add_pipeline_methods(
            run_id=config["run_id"],
            name=method["name"],
            module=method["module"],
            data_source=method["data_access"],
            data_target=write_data_to,
            write=method["write"],
            params=method["params"][0],
        )

    return pipeline<|MERGE_RESOLUTION|>--- conflicted
+++ resolved
@@ -48,18 +48,6 @@
         :param spark: SparkSession builder
         :return:
         """
-<<<<<<< HEAD
-        self.logger.debug("Retrieving data from %r", self.data_source)
-        df = spark.table(self.data_source)
-        df = df.filter(df.run_id == self.run_id)
-        if df.count() == 0:
-            raise RuntimeError(f"Found no rows for run id {self.run_id}")
-
-        self.logger.debug(f"Importing module {self.module_name}")
-        module = importlib.import_module(self.module_name)
-        self.logger.debug(f"{self.method_name} params {repr(self.params)}")
-        output = getattr(module, self.method_name)(df=df, **self.params)
-=======
         if self.data_source is None:
             # Then we must be running ingest in dsml
             self.logger.debug(f"Importing module {self.module_name}")
@@ -69,19 +57,14 @@
         else:
             self.logger.debug("Retrieving data from %r", self.data_source)
             df = spark.table(self.data_source)
-            # TODO: remove these log messages
-            self.logger.info("Retrieved %d rows of data", df.count())
             df = df.filter(df.run_id == self.run_id)
-            self.logger.info(
-                "After filtering by run id %r count is %d",
-                self.run_id,
-                df.count()
-            )
+            if df.count() == 0:
+                raise RuntimeError(f"Found no rows for run id {self.run_id}")
+            
             self.logger.debug(f"Importing module {self.module_name}")
             module = importlib.import_module(self.module_name)
             self.logger.debug(f"{self.method_name} params {repr(self.params)}")
             output = getattr(module, self.method_name)(df=df, **self.params)
->>>>>>> 54d8d985
 
         if self.write:
             if self.data_target is not None:
