import importlib
import pyspark.sql
from es_aws_functions import aws_functions

current_module = "SPP-Engine - Pipeline"


class PipelineMethod:
    """
    Wrapper that contains the metadata for a pipeline method
    that will be called as part of a pipeline
    """

    def __init__(
        self, run_id, name, module, data_source, data_target, write, logger, params=None
    ):
        """
        Initialise the attributes of the class
        :param data_source: list of Dict[String, Dict]
        :param data_target: target location
        :param module: Method module name
        :param name: Method name
        :param params: Dict[String, Any]
        :param run_id: Current run_id for query
        :param write: Boolean of whether to write results to location
        :param logger: logger to use
        """
        self.logger = logger
        self.method_name = name
        self.module_name = module
        self.write = write
        self.params = params
        self.run_id = run_id
        self.data_target = data_target

        # legacy config was a list of dictionaries but dsml can only ever
        # handle one with the name of df
        da = data_source[0]
        self.data_source = f"{da['database']}.{da['table']}"

    def run(self, crawler_name, spark):
        """
        Will import the method and call it.  It will then write out
        the outputs
        :param crawler_name: Name of the glue crawler
        :param spark: SparkSession builder
        :return:
        """
        self.logger.debug("Retrieving data from %r", self.data_source)
        df = spark.table(self.data_source)
        # TODO: remove these log messages
        self.logger.info("Retrieved %d rows of data", df.count())
        df = df.filter(df.run_id == self.run_id)
        self.logger.info(
            "After filtering by run id %r count is %d",
            self.run_id,
            df.count()
        )
        self.logger.debug(f"Importing module {self.module_name}")
        module = importlib.import_module(self.module_name)
        self.logger.debug(f"{self.method_name} params {repr(self.params)}")
        output = getattr(module, self.method_name)(df=df, **self.params)

        if self.write:
            if self.data_target is not None:
                # We need to transform our schema and hope that the datatypes
                # match
<<<<<<< HEAD
                output = output.select(
                    spark.table(self.data_target["location"]).columns
=======
                output = spark.createDataFrame(
                    output.rdd,
                    schema=spark.table(self.data_target["location"]).schema
>>>>>>> bc77f3bb
                )

                output.write.insertInto(self.data_target['location'], overwrite=True)


class Pipeline:
    """
    Wrapper to contain the pipeline methods and enable their calling
    """

    def __init__(self, name, run_id, logger, bpm_queue_url=None):
        """
        Initialises the attributes of the class.
        :param bpm_queue_url: String or None if there is no queue to send status to
        :param name: Name of pipeline run
        :param run_id: Current run id
        :param logger: the logger to use
        """
        self.logger = logger
        self.name = name
        self.run_id = run_id
        self.logger.debug("Starting Spark Session for APP {}".format(name))
        self.spark = (
            pyspark.sql.SparkSession.builder
            .enableHiveSupport()
            .appName(name)
            .getOrCreate())
        self.spark.sql('SET spark.sql.sources.partitionOverwriteMode=dynamic')
        self.spark.sql('SET hive.exec.dynamic.partition.mode=nonstrict')
        self.bpm_queue_url = bpm_queue_url
        self.methods = []

    def add_pipeline_methods(
        self, run_id, name, module, data_source, data_target, write, params
    ):
        """
        Adds a new method to the pipeline
        :param data_source: list of Dict[String, Dict]
        :param data_target: dictionary of string (currently just location)
        :param module: Method module name from config
        :param name: Method name from config
        :param params: Dict[String, Any]
        :param run_id: run_id - String
        :param write: Whether or not to write the data - Boolean
        :param logger: logger to use
        :return:
        """
        self.logger.debug(
            "Adding Method: {} , from Module {}, With parameters {}, "
            "retrieving data from {}, writing to {}.".format(
                name, module, params, data_source, repr(data_target)
            )
        )
        self.methods.append(
            PipelineMethod(
                run_id,
                name,
                module,
                data_source,
                data_target,
                write,
                self.logger,
                params,
            )
        )

    def send_status(self, status, module_name, current_step_num=None):
        """
        Send a status message for the pipeline
        :param current_step_num: the number of the step in the pipeline - Int or None
        :param module_name: the name of the module to be reported - String
        :param status: The status to send - String
        :return:
        """
        if self.bpm_queue_url is None:
            return

        aws_functions.send_bpm_status(
            self.bpm_queue_url,
            module_name,
            status,
            self.run_id,
            survey="RSI",
            current_step_num=current_step_num,
            total_steps=len(self.methods),
        )

    def run(self, crawler_name):
        """
        Runs the methods of the pipeline
        :param crawler_name: Name of glue crawler to run for each method
        :param survey: Current running survey to pass to spp logger
        :return:
        """
        self.send_status("IN PROGRESS", self.name)
        try:
            for method_num, method in enumerate(self.methods):
                self.logger.info("Running Method: {}".format(method.method_name))
                # method_num is 0-indexed but we probably want step numbers
                # to be 1-indexed
                step_num = method_num + 1
                self.send_status(
                    "IN PROGRESS", method.method_name, current_step_num=step_num
                )
                method.run(crawler_name, self.spark)
                self.send_status("DONE", method.method_name, current_step_num=step_num)
                self.logger.info("Method Finished: {}".format(method.method_name))

            self.send_status("DONE", self.name)
        except Exception:
            # The logger knows how to correctly extract the exception from
            # sys.exc_info
            self.logger.exception("Error running pipeline")
            self.send_status("ERROR", self.name)
            return False

        return True


def construct_pipeline(config, logger):
    logger.info(
        "Constructing pipeline with name {}, using spark {}".format(
            config["name"], config["spark"]
        )
    )
    pipeline = Pipeline(
        name=config["name"],
        run_id=config["run_id"],
        logger=logger,
        bpm_queue_url=config.get("bpm_queue_url"),
    )

    for method in config["methods"]:
        if method["write"]:
            write_data_to = method["data_write"][0]
        else:
            write_data_to = None
        pipeline.add_pipeline_methods(
            run_id=config["run_id"],
            name=method["name"],
            module=method["module"],
            data_source=method["data_access"],
            data_target=write_data_to,
            write=method["write"],
            params=method["params"][0],
        )

    return pipeline<|MERGE_RESOLUTION|>--- conflicted
+++ resolved
@@ -65,16 +65,10 @@
             if self.data_target is not None:
                 # We need to transform our schema and hope that the datatypes
                 # match
-<<<<<<< HEAD
+
                 output = output.select(
                     spark.table(self.data_target["location"]).columns
-=======
-                output = spark.createDataFrame(
-                    output.rdd,
-                    schema=spark.table(self.data_target["location"]).schema
->>>>>>> bc77f3bb
                 )
-
                 output.write.insertInto(self.data_target['location'], overwrite=True)
 
 
