--- conflicted
+++ resolved
@@ -95,33 +95,19 @@
         except Exception as e:
             LOG.exception("Issue calling method")
             raise e
-<<<<<<< HEAD
-        LOG.info("Writing outputs")
-        LOG.debug("Writing outputs: {}".format(outputs))
-        if self.data_target is not None:
-            if isinstance(outputs, list) or isinstance(outputs, tuple):
-                for count, output in enumerate(outputs, start=1):
-                    # (output, data_target, platform, spark=None,counter=None):
-                    write_data(output=output, data_target=self.data_target, platform=platform, spark=spark, counter=count)
-                    LOG.debug("Writing output: {}".format(output))
-            else:
-                write_data(output=outputs, data_target=self.data_target, platform=platform, spark=spark)
-                LOG.debug("Writing output: {}".format(outputs))
-            LOG.info("Finished writing outputs Method run complete")
-=======
->>>>>>> a66ea2b0
-
         if self.write == True:
             LOG.info("Writing outputs")
             LOG.debug("Writing outputs: {}".format(outputs))
-            if isinstance(outputs, list) or isinstance(outputs, tuple):
-                for count, output in enumerate(outputs, start=1):
-                    write_data(output, self.data_target + "/data" + str(count), platform, spark)
-                    LOG.debug("Writing output: {}".format(output))
-            else:
-                write_data(outputs, self.data_target, platform, spark)
-                LOG.debug("Writing output: {}".format(outputs))
-            LOG.info("Finished writing outputs Method run complete")
+            if self.data_target is not None:
+                if isinstance(outputs, list) or isinstance(outputs, tuple):
+                    for count, output in enumerate(outputs, start=1):
+                        # (output, data_target, platform, spark=None,counter=None):
+                        write_data(output=output, data_target=self.data_target, platform=platform, spark=spark, counter=count)
+                        LOG.debug("Writing output: {}".format(output))
+                else:
+                    write_data(output=outputs, data_target=self.data_target, platform=platform, spark=spark)
+                    LOG.debug("Writing output: {}".format(outputs))
+                LOG.info("Finished writing outputs Method run complete")
         else:
             LOG.info("Returning outputs dataframe")
             return outputs
@@ -153,11 +139,7 @@
             self.spark = SparkSession.builder.appName(name).getOrCreate()
         self.methods = []
 
-<<<<<<< HEAD
-    def add_pipeline_methods(self, name, module, data_source, data_target, params):
-=======
-    def add_pipeline_methods(self, name, module, data_source, data_target_prefix, write, params):
->>>>>>> a66ea2b0
+    def add_pipeline_methods(self, name, module, data_source, data_target, write, params):
         """
         Adds a new method to the pipeline
         :param name: String
@@ -174,13 +156,8 @@
                 module,
                 params,
                 data_source,
-<<<<<<< HEAD
-               str(data_target)))
-        self.methods.append(PipelineMethod(name, module, data_source, data_target, params))
-=======
-                data_target_path))
-        self.methods.append(PipelineMethod(name, module, data_source, data_target_path, write, params))
->>>>>>> a66ea2b0
+                str(data_target)))
+        self.methods.append(PipelineMethod(name, module, data_source, data_target, write,  params))
 
     def run(self, platform):
         """
@@ -196,6 +173,7 @@
 
 
 def construct_pipeline(config):
+
     LOG.debug("Constructing pipeline with name {}, platform {}, is_spark {}".format(
         config['name'], config['platform'], config['spark']
     ))
@@ -208,7 +186,7 @@
         LOG.debug("Adding method with name {}, module {}, queries {}, params {}".format(
             method['name'], method['module'], method['data_access'], method['params']
         ))
-        if method['persist'] == 'Y':
+        if method['write']:
             write_data_to = method['data_write'][0]
             print("data_write ::")
             print(str(write_data_to))
@@ -220,11 +198,7 @@
 
         pipeline.add_pipeline_methods(
             name=method['name'], module=method['module'], data_source=method['data_access'],
-<<<<<<< HEAD
-            data_target=write_data_to, params=method['params'][0]
-=======
-            data_target_prefix=method['data_target_prefix'], write=method['write'], params=method['params'][0]
->>>>>>> a66ea2b0
+            data_target=write_data_to, write=method['write'], params=method['params'][0]
         )
 
     return pipeline