--- conflicted
+++ resolved
@@ -1,15 +1,10 @@
-<<<<<<< HEAD
-import pandas as pd
-from spp.utils.query import Query
-from spp.utils.logging import Logger
-=======
 from spp.engine.query import Query
 import logging
->>>>>>> 3fb9affa
 import importlib
 
 
-LOG = Logger(__name__).get()
+logger = logging.getLogger(__name__)
+logger.setLevel(logging.INFO)
 
 
 class PandasReader:
@@ -98,17 +93,6 @@
     return location.split('.')[-1]
 
 
-<<<<<<< HEAD
-def _db_log(cursor, connection):
-    LOG.info(f"Reading from database")
-    LOG.info(f"Query: {cursor}")
-    LOG.info(f"Connection: {connection}")
-
-
-def _file_log(cursor):
-    LOG.info(f"Reading from file")
-    LOG.info(f"Location: {cursor}")
-=======
 def _db_log(query, reader):
     logger.info(f"Reading from database")
     logger.info(f"Query: {query}")
@@ -117,5 +101,4 @@
 
 def _file_log(path):
     logger.info(f"Reading from file")
-    logger.info(f"Location: {path}")
->>>>>>> 3fb9affa
+    logger.info(f"Location: {path}")